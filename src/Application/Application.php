--- conflicted
+++ resolved
@@ -145,31 +145,21 @@
 
     /**
      * Gets Bitrix console commands from this package.
-     *
+     * 
      * @return Command[]
      */
     protected function getBitrixCommands()
     {
-<<<<<<< HEAD
         return array_merge(
             [
                 new OnCronCommand(),
-                new RunCommand(),
+                new ExecuteCommand(),
                 new ClearCommand(),
                 new InitCommand(),
             ],
             Module\ModuleCommand::getCommands()
         );
-=======
-        return [
-            new OnCronCommand(),
-            new ExecuteCommand(),
-            new ClearCommand(),
-            new InitCommand()
-        ];
->>>>>>> a1b4c472
-    }
-
+    }
 
     /**
      * Gets console commands from modules.
